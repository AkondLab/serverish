import asyncio
import datetime
import logging

import pytest

from serverish.messenger import Messenger, get_publisher, get_reader
from tests.test_connection import ci
from tests.test_nats import is_nats_running


@pytest.mark.asyncio  # This tells pytest this test is async
@pytest.mark.skipif(ci, reason="JetStreams Not working on CI")
@pytest.mark.skipif(not is_nats_running(), reason="requires nats server on localhost:4222")
async def test_messenger_pub_simple():
    # await ensure_stram_for_tests("srvh-test", "test.messenger.test_messenger_pub_simple")

    await Messenger().open(host='localhost', port=4222)
    pub = get_publisher('test.messenger.test_messenger_pub_simple')
    await pub.publish(data={'msg': 'test_messenger_pub'},
                      meta={
                          'sender': 'test_messenger_pub',
                          'trace_level': logging.WARN,
                      })
    await Messenger().close()


@pytest.mark.asyncio  # This tells pytest this test is async
@pytest.mark.skipif(ci, reason="JetStreams Not working on CI")
@pytest.mark.skipif(not is_nats_running(), reason="requires nats server on localhost:4222")
async def test_messenger_pub_simple_cm():
    async with Messenger().context(host='localhost', port=4222):
        assert Messenger().is_open
    assert not Messenger().is_open


@pytest.mark.asyncio  # This tells pytest this test is async
@pytest.mark.skipif(ci, reason="JetStreams Not working on CI")
@pytest.mark.skipif(not is_nats_running(), reason="requires nats server on localhost:4222")
async def test_messenger_pub_sub():

    now = datetime.datetime.now()
    pub = get_publisher('test.messenger.test_messenger_pub_sub')
    sub = get_reader('test.messenger.test_messenger_pub_sub', deliver_policy='by_start_time', opt_start_time=now)

    async def subsciber_task(sub):
        async for data, meta in sub:
            print(data)
            if data['final']:
                break

    async def publisher_task(pub):
        for i in range(10):
            await pub.publish(data={'n': i, 'final': False})
            await asyncio.sleep(0.1)
        await pub.publish(data={'n': 10, 'final': True})

    async with Messenger().context(host='localhost', port=4222):
        await asyncio.gather(subsciber_task(sub), publisher_task(pub))
        await pub.close()
        await sub.close()

@pytest.mark.asyncio  # This tells pytest this test is async
@pytest.mark.skipif(ci, reason="JetStreams Not working on CI")
@pytest.mark.skipif(not is_nats_running(), reason="requires nats server on localhost:4222")
async def test_messenger_pub_then_sub():

    now = datetime.datetime.now()
    pub = get_publisher('test.messenger.test_messenger_pub_then_sub')
    sub = get_reader('test.messenger.test_messenger_pub_then_sub',
                           deliver_policy='all',
                           # deliver_policy='by_start_time',
                           # opt_start_time=now,
                           )

    async def subsciber_task(sub):
        async for data, meta in sub:
            print(data)
            if data['final']:
                break

    async def publisher_task(pub):
        meta = {'trace_level': logging.WARN}

        for i in range(10):
            await pub.publish(data={'n': i, 'final': False}, meta=meta)
            await asyncio.sleep(0.1)
        await pub.publish(data={'n': 10, 'final': True}, meta=meta)

    async with Messenger().context(host='localhost', port=4222):
        await publisher_task(pub)
        await asyncio.sleep(0.1)
        await subsciber_task(sub)
        await pub.close()
        await sub.close()


@pytest.mark.asyncio  # This tells pytest this test is async
@pytest.mark.skipif(ci, reason="JetStreams Not working on CI")
@pytest.mark.skipif(not is_nats_running(), reason="requires nats server on localhost:4222")
async def test_messenger_pub_sub_pub():
    logging.basicConfig(level=logging.DEBUG)

    now = datetime.datetime.now()
    collected = []
    async def subsciber_task(sub):
        async for msg, meta in sub:
            print(msg)
            collected.append(msg)
            if msg['final']:
                break

    async def publisher_task(pub, finalize=False):
        meta = {'trace_level': logging.WARN}
        await asyncio.sleep(0.1)
        for i in range(10):
            await pub.publish(data={'n': i, 'final': False}, meta=meta)
            await asyncio.sleep(0.1)
        if finalize:
            await pub.publish(data={'n': 10, 'final': True}, meta=meta)

    async with Messenger().context(host='localhost', port=4222) as mess:
        await mess.purge('test.messenger.test_messenger_pub_sub_pub')
<<<<<<< HEAD
        await asyncio.sleep(1)
=======
>>>>>>> 7cb596d4
        pub = get_publisher('test.messenger.test_messenger_pub_sub_pub')
        sub = get_reader('test.messenger.test_messenger_pub_sub_pub', deliver_policy='all')

        await publisher_task(pub, finalize=False) # pre-publish 10
        await asyncio.sleep(0.1)
        # subscribe and publish 11 more
        await asyncio.gather(subsciber_task(sub), publisher_task(pub, finalize=True))
        await pub.close()
        await sub.close()
    assert len(collected) == 21


async def test_messenger_pub_time_pub_sub():

    pub = get_publisher('test.messenger.test_messenger_pub_time_pub_sub')
    collected = []
    async def subsciber_task(sub):
        async for msg, meta in sub:
            print(msg)
            collected.append(msg)
            if msg['final']:
                break

    async def publisher_task(pub, finalize=False):
        await asyncio.sleep(0.1)
        for i in range(10):
            await pub.publish(data={'n': i, 'final': False})
            await asyncio.sleep(0.1)
        if finalize:
            await pub.publish(data={'n': 10, 'final': True})

    async with Messenger().context(host='localhost', port=4222):
        await publisher_task(pub, finalize=False) # pre-publish 10
        await asyncio.sleep(0.1)
        now = datetime.datetime.now()
        await publisher_task(pub, finalize=False) # publish 11 more
        sub = get_reader('test.messenger.test_messenger_pub_time_pub_sub', deliver_policy='by_start_time', opt_start_time=now)
        await subsciber_task(sub)
        await pub.close()
        await sub.close()
    assert len(collected) == 11 # only the 11 published after `now`

#
# @pytest.mark.asyncio  # This tells pytest this test is async
# @pytest.mark.skipif(not is_nats_running(), reason="requires nats server on localhost:4222")
# async def test_messenger_cm():
#
#     async def subsciber_task(sub):
#         async for msg in sub:
#             print(msg.data)
#             if msg.data['final']:
#                 break
#
#     async def publisher_task(pub):
#         for i in range(10):
#             await pub.publish(data={'n': i, 'final': False})
#             await asyncio.sleep(0.1)
#         await pub.publish(data={'n': 10, 'final': True})
#
#     async with get_publisher('test.messenger') as pub, get_subscriber('test.messenger', deliver_policy='new') as sub:
#         await asyncio.gather(subsciber_task(sub), publisher_task(pub))
#
# @pytest.mark.asyncio  # This tells pytest this test is async
# @pytest.mark.skipif(not is_nats_running(), reason="requires nats server on localhost:4222")
# async def test_progrssor_cm2():
#
#     prog = await get_messenger('test.messenger')
#     sub = await get_subscriber('test.messenger', deliver_policy='new')
#
#<|MERGE_RESOLUTION|>--- conflicted
+++ resolved
@@ -99,7 +99,6 @@
 @pytest.mark.skipif(ci, reason="JetStreams Not working on CI")
 @pytest.mark.skipif(not is_nats_running(), reason="requires nats server on localhost:4222")
 async def test_messenger_pub_sub_pub():
-    logging.basicConfig(level=logging.DEBUG)
 
     now = datetime.datetime.now()
     collected = []
@@ -121,10 +120,6 @@
 
     async with Messenger().context(host='localhost', port=4222) as mess:
         await mess.purge('test.messenger.test_messenger_pub_sub_pub')
-<<<<<<< HEAD
-        await asyncio.sleep(1)
-=======
->>>>>>> 7cb596d4
         pub = get_publisher('test.messenger.test_messenger_pub_sub_pub')
         sub = get_reader('test.messenger.test_messenger_pub_sub_pub', deliver_policy='all')
 
